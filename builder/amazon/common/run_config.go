--- conflicted
+++ resolved
@@ -11,21 +11,6 @@
 // RunConfig contains configuration for running an instance from a source
 // AMI and details on how to access that launched image.
 type RunConfig struct {
-<<<<<<< HEAD
-	SourceAmi            string `mapstructure:"source_ami"`
-	IamInstanceProfile   string `mapstructure:"iam_instance_profile"`
-	InstanceType         string `mapstructure:"instance_type"`
-	UserData             string `mapstructure:"user_data"`
-	UserDataFile         string `mapstructure:"user_data_file"`
-	RawSSHTimeout        string `mapstructure:"ssh_timeout"`
-	SSHUsername          string `mapstructure:"ssh_username"`
-	SSHPort              int    `mapstructure:"ssh_port"`
-	SecurityGroupId      string `mapstructure:"security_group_id"`
-	SubnetId             string `mapstructure:"subnet_id"`
-	TemporaryKeyPairName string `mapstructure:"temporary_key_pair_name"`
-	VpcId                string `mapstructure:"vpc_id"`
-	AvailabilityZone     string `mapstructure:"availability_zone"`
-=======
 	SourceAmi            string   `mapstructure:"source_ami"`
 	IamInstanceProfile   string   `mapstructure:"iam_instance_profile"`
 	InstanceType         string   `mapstructure:"instance_type"`
@@ -39,7 +24,7 @@
 	SubnetId             string   `mapstructure:"subnet_id"`
 	TemporaryKeyPairName string   `mapstructure:"temporary_key_pair_name"`
 	VpcId                string   `mapstructure:"vpc_id"`
->>>>>>> 28712b26
+	AvailabilityZone     string   `mapstructure:"availability_zone"`
 
 	// Unexported fields that are calculated from others
 	sshTimeout time.Duration
