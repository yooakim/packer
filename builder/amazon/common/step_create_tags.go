package common

import (
	"fmt"

	"github.com/aws/aws-sdk-go/aws"
	"github.com/aws/aws-sdk-go/service/ec2"
	"github.com/mitchellh/multistep"
	"github.com/mitchellh/packer/packer"
)

type StepCreateTags struct {
	Tags map[string]string
}

func (s *StepCreateTags) Run(state multistep.StateBag) multistep.StepAction {
	ec2conn := state.Get("ec2").(*ec2.EC2)
	ui := state.Get("ui").(packer.Ui)
	amis := state.Get("amis").(map[string]string)

	if len(s.Tags) > 0 {
		for region, ami := range amis {
			ui.Say(fmt.Sprintf("Preparing tags for AMI (%s) and related snapshots", ami))

			// Declare list of resources to tag
			resourceIds := []string{ami}

			// Retrieve image list for given AMI
			imageResp, err := ec2conn.Images([]string{ami}, ec2.NewFilter())
			if err != nil {
				err := fmt.Errorf("Error retrieving details for AMI (%s): %s", ami, err)
				state.Put("error", err)
				ui.Error(err.Error())
				return multistep.ActionHalt
			}
			image := &imageResp.Images[0]

			// Add only those with a Snapshot ID, i.e. not Ephemeral
			for _, device := range image.BlockDevices {
				if device.SnapshotId != "" {
					ui.Say(fmt.Sprintf("Tagging snapshot: %s", device.SnapshotId))
					resourceIds = append(resourceIds, device.SnapshotId)
				}
			}

			var ec2Tags []*ec2.Tag
			for key, value := range s.Tags {
				ui.Message(fmt.Sprintf("Adding tag: \"%s\": \"%s\"", key, value))
				ec2Tags = append(ec2Tags, &ec2.Tag{Key: &key, Value: &value})
			}

<<<<<<< HEAD
			regionconn := ec2.New(&aws.Config{
				Credentials: ec2conn.Config.Credentials,
				Region:      region,
			})
			_, err := regionconn.CreateTags(&ec2.CreateTagsInput{
				Resources: []*string{&ami},
				Tags:      ec2Tags,
			})
=======
			regionconn := ec2.New(ec2conn.Auth, aws.Regions[region])
			_, err = regionconn.CreateTags(resourceIds, ec2Tags)
>>>>>>> 361e8595
			if err != nil {
				err := fmt.Errorf("Error adding tags to AMI (%s): %s", ami, err)
				state.Put("error", err)
				ui.Error(err.Error())
				return multistep.ActionHalt
			}
		}
	}

	return multistep.ActionContinue
}

func (s *StepCreateTags) Cleanup(state multistep.StateBag) {
	// No cleanup...
}<|MERGE_RESOLUTION|>--- conflicted
+++ resolved
@@ -3,7 +3,6 @@
 import (
 	"fmt"
 
-	"github.com/aws/aws-sdk-go/aws"
 	"github.com/aws/aws-sdk-go/service/ec2"
 	"github.com/mitchellh/multistep"
 	"github.com/mitchellh/packer/packer"
@@ -49,19 +48,10 @@
 				ec2Tags = append(ec2Tags, &ec2.Tag{Key: &key, Value: &value})
 			}
 
-<<<<<<< HEAD
-			regionconn := ec2.New(&aws.Config{
-				Credentials: ec2conn.Config.Credentials,
-				Region:      region,
-			})
 			_, err := regionconn.CreateTags(&ec2.CreateTagsInput{
-				Resources: []*string{&ami},
+				Resources: resourceIds,
 				Tags:      ec2Tags,
 			})
-=======
-			regionconn := ec2.New(ec2conn.Auth, aws.Regions[region])
-			_, err = regionconn.CreateTags(resourceIds, ec2Tags)
->>>>>>> 361e8595
 			if err != nil {
 				err := fmt.Errorf("Error adding tags to AMI (%s): %s", ami, err)
 				state.Put("error", err)
